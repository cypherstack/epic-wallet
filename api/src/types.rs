--- conflicted
+++ resolved
@@ -313,26 +313,16 @@
 			"token": "d202964900000000d302964900000000d402964900000000d502964900000000"
 		}
 	});
-<<<<<<< HEAD
-	let id = RpcId::Integer(1);
-	let enc_req = EncryptedRequest::from_json(id, &req, &shared_key)?;
-=======
 
 	let rpcid = RpcId::Integer(1);
 	let enc_req = EncryptedRequest::from_json(rpcid, &req, &shared_key)?;
->>>>>>> a2595d9b
 	println!("{:?}", enc_req);
 	let dec_req = enc_req.decrypt(&shared_key)?;
 	println!("{:?}", dec_req);
 	assert_eq!(req, dec_req);
-<<<<<<< HEAD
-	let id = RpcId::Integer(1);
-	let enc_res = EncryptedResponse::from_json(id, &req, &shared_key)?;
-=======
 
 	let rpcid = RpcId::Integer(1);
 	let enc_res = EncryptedResponse::from_json(rpcid, &req, &shared_key)?;
->>>>>>> a2595d9b
 	println!("{:?}", enc_res);
 	println!("{:?}", enc_res.as_json_str()?);
 	let dec_res = enc_res.decrypt(&shared_key)?;
