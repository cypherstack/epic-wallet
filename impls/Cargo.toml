--- conflicted
+++ resolved
@@ -45,15 +45,12 @@
 regex = "1.3"
 timer = "0.2"
 sysinfo = "0.9"
-<<<<<<< HEAD
 parking_lot = "0.6"
-tungstenite = {version="*", features = ["native-tls"] }
-=======
+tungstenite = { version = "*", features = ["native-tls"] }
 flate2 = "1.0"
 qrcode = "0.12"
 image = "0.23.14"
 quircs = "0.10"
->>>>>>> d95bc54e
 
 epic_wallet_util = { path = "../util", version = "3.3.2" }
 epic_wallet_config = { path = "../config", version = "3.3.2" }
