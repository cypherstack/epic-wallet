// Copyright 2019 The Epic Developers
//
// Licensed under the Apache License, Version 2.0 (the "License");
// you may not use this file except in compliance with the License.
// You may obtain a copy of the License at
//
//     http://www.apache.org/licenses/LICENSE-2.0
//
// Unless required by applicable law or agreed to in writing, software
// distributed under the License is distributed on an "AS IS" BASIS,
// WITHOUT WARRANTIES OR CONDITIONS OF ANY KIND, either express or implied.
// See the License for the specific language governing permissions and
// limitations under the License.

//! Error types for libwallet

use crate::epic_core::core::{committed, transaction};
use crate::epic_core::libtx;
use crate::epic_keychain;
use crate::epic_store;
use crate::epic_util::secp;
use failure::{Backtrace, Context, Fail};
use std::env;
use std::fmt::{self, Display};
use std::io;

/// Error definition
#[derive(Debug, Fail)]
pub struct Error {
	inner: Context<ErrorKind>,
}

/// Wallet errors, mostly wrappers around underlying crypto or I/O errors.
#[derive(Clone, Eq, PartialEq, Debug, Fail, Serialize, Deserialize)]
pub enum ErrorKind {
	/// Not enough funds
	#[fail(
		display = "Not enough funds. Required: {}, Available: {}",
		needed_disp, available_disp
	)]
	NotEnoughFunds {
		/// available funds
		available: u64,
		/// Display friendly
		available_disp: String,
		/// Needed funds
		needed: u64,
		/// Display friendly
		needed_disp: String,
	},

	/// Fee error
	#[fail(display = "Fee Error: {}", _0)]
	Fee(String),

	/// LibTX Error
	#[fail(display = "LibTx Error")]
	LibTX(libtx::ErrorKind),

	/// Keychain error
	#[fail(display = "Keychain error")]
	Keychain(epic_keychain::Error),

	/// Transaction Error
	#[fail(display = "Transaction error")]
	Transaction(transaction::Error),

	/// API Error
	#[fail(display = "Client Callback Error: {}", _0)]
	ClientCallback(String),

	/// Secp Error
	#[fail(display = "Secp error")]
	Secp(secp::Error),

	/// Callback implementation error conversion
	#[fail(display = "Trait Implementation error")]
	CallbackImpl(&'static str),

	/// Wallet backend error
	#[fail(display = "Wallet store error: {}", _0)]
	Backend(String),

	/// Callback implementation error conversion
	#[fail(display = "Restore Error")]
	Restore,

	/// An error in the format of the JSON structures exchanged by the wallet
	#[fail(display = "JSON format error: {}", _0)]
	Format(String),

	/// Other serialization errors
	#[fail(display = "Ser/Deserialization error")]
	Deser(crate::epic_core::ser::Error),

	/// IO Error
	#[fail(display = "I/O error")]
	IO,

	/// Error when contacting a node through its API
	#[fail(display = "Node API error")]
	Node,

	/// Error contacting wallet API
	#[fail(display = "Wallet Communication Error: {}", _0)]
	WalletComms(String),

	/// Error originating from hyper.
	#[fail(display = "Hyper error")]
	Hyper,

	/// Error originating from hyper uri parsing.
	#[fail(display = "Uri parsing error")]
	Uri,

	/// Signature error
	#[fail(display = "Signature error: {}", _0)]
	Signature(String),

	/// OwnerAPIEncryption
	#[fail(display = "{}", _0)]
	APIEncryption(String),

	/// Attempt to use duplicate transaction id in separate transactions
	#[fail(display = "Duplicate transaction ID error")]
	DuplicateTransactionId,

	/// Wallet seed already exists
	#[fail(display = "Wallet seed exists error: {}", _0)]
	WalletSeedExists(String),

	/// Wallet seed doesn't exist
	#[fail(display = "Wallet seed doesn't exist error")]
	WalletSeedDoesntExist,

	/// Wallet seed doesn't exist
	#[fail(display = "Wallet seed decryption error")]
	WalletSeedDecryption,

	/// Transaction doesn't exist
	#[fail(display = "Transaction {} doesn't exist", _0)]
	TransactionDoesntExist(String),

	/// Transaction already rolled back
	#[fail(display = "Transaction {} cannot be cancelled", _0)]
	TransactionNotCancellable(String),

	/// Cancellation error
	#[fail(display = "Cancellation Error: {}", _0)]
	TransactionCancellationError(&'static str),

	/// Cancellation error
	#[fail(display = "Tx dump Error: {}", _0)]
	TransactionDumpError(&'static str),

	/// Attempt to repost a transaction that's already confirmed
	#[fail(display = "Transaction already confirmed error")]
	TransactionAlreadyConfirmed,

	/// Transaction has already been received
	#[fail(display = "Transaction {} has already been received", _0)]
	TransactionAlreadyReceived(String),

	/// Attempt to repost a transaction that's not completed and stored
	#[fail(display = "Transaction building not completed: {}", _0)]
	TransactionBuildingNotCompleted(u32),

	/// Invalid BIP-32 Depth
	#[fail(display = "Invalid BIP32 Depth (must be 1 or greater)")]
	InvalidBIP32Depth,

	/// Attempt to add an account that exists
	#[fail(display = "Account Label '{}' already exists", _0)]
	AccountLabelAlreadyExists(String),

	/// Reference unknown account label
	#[fail(display = "Unknown Account Label '{}'", _0)]
	UnknownAccountLabel(String),

	/// Error from summing commitments via committed trait.
	#[fail(display = "Committed Error")]
	Committed(committed::Error),

	/// Can't parse slate version
	#[fail(display = "Can't parse slate version")]
	SlateVersionParse,

	/// Can't serialize slate
	#[fail(display = "Can't Serialize slate")]
	SlateSer,

	/// Can't deserialize slate
	#[fail(display = "Can't Deserialize slate")]
	SlateDeser,

	/// Unknown slate version
	#[fail(display = "Unknown Slate Version: {}", _0)]
	SlateVersion(u16),

	/// Compatibility error between incoming slate versions and what's expected
	#[fail(display = "Compatibility Error: {}", _0)]
	Compatibility(String),

	/// Keychain doesn't exist (wallet not openend)
	#[fail(display = "Keychain doesn't exist (has wallet been opened?)")]
	KeychainDoesntExist,

	/// Lifecycle Error
	#[fail(display = "Lifecycle Error: {}", _0)]
	Lifecycle(String),

	/// Invalid Keychain Mask Error
	#[fail(display = "Supplied Keychain Mask Token is incorrect")]
	InvalidKeychainMask,

	/// Tor Process error
	#[fail(display = "Tor Process Error: {}", _0)]
	TorProcess(String),

	/// Tor Configuration Error
	#[fail(display = "Tor Config Error: {}", _0)]
	TorConfig(String),

	/// Generating ED25519 Public Key
	#[fail(display = "Error generating ed25519 secret key: {}", _0)]
	ED25519Key(String),

	/// Generating Payment Proof
	#[fail(display = "Payment Proof generation error: {}", _0)]
	PaymentProof(String),

	/// Retrieving Payment Proof
	#[fail(display = "Payment Proof retrieval error: {}", _0)]
	PaymentProofRetrieval(String),

	/// Retrieving Payment Proof
	#[fail(display = "Payment Proof parsing error: {}", _0)]
	PaymentProofParsing(String),

	/// Decoding OnionV3 addresses to payment proof addresses
	#[fail(display = "Proof Address decoding: {}", _0)]
	AddressDecoding(String),

	/// Transaction has expired it's TTL
	#[fail(display = "Transaction Expired")]
	TransactionExpired,

<<<<<<< HEAD
	/// SQLite Errors
	#[fail(display = "SQLite Error")]
	SQLiteError(String),
=======
	#[fail(display = "Invalid base58 character!")]
	InvalidBase58Character(char, usize),
	#[fail(display = "Invalid base58 length")]
	InvalidBase58Length,
	#[fail(display = "Invalid base58 checksum")]
	InvalidBase58Checksum,
	#[fail(display = "Invalid base58 version bytes")]
	InvalidBase58Version,
	#[fail(display = "Invalid key")]
	InvalidBase58Key,
	#[fail(display = "Epicbox websocket terminated unexpectedly")]
	EpicboxWebsocketAbnormalTermination,
	#[fail(display = "Could not parse number from string")]
	NumberParsingError,
	#[fail(display = "Listener for {} closed", 0)]
	ClosedListener(String),
	#[fail(display = "Unable to encrypt message")]
	Encryption,
	#[fail(display = "Unable to decrypt message")]
	Decryption,
	#[fail(display = "Could not parse '{}' to a epicbox address", 0)]
	EpicboxAddressParsingError(String),
	#[fail(display = "No listener on {}", 0)]
	NoListener(String),
>>>>>>> ce200106

	/// Other
	#[fail(display = "Generic error: {}", _0)]
	GenericError(String),
}

impl Display for Error {
	fn fmt(&self, f: &mut fmt::Formatter<'_>) -> fmt::Result {
		let show_bt = match env::var("RUST_BACKTRACE") {
			Ok(r) => {
				if r == "1" {
					true
				} else {
					false
				}
			}
			Err(_) => false,
		};
		let backtrace = match self.backtrace() {
			Some(b) => format!("{}", b),
			None => String::from("Unknown"),
		};
		let inner_output = format!("{}", self.inner,);
		let backtrace_output = format!("\n Backtrace: {}", backtrace);
		let mut output = inner_output.clone();
		if show_bt {
			output.push_str(&backtrace_output);
		}
		Display::fmt(&output, f)
	}
}

impl Error {
	/// get kind
	pub fn kind(&self) -> ErrorKind {
		self.inner.get_context().clone()
	}
	/// get cause string
	pub fn cause_string(&self) -> String {
		match self.cause() {
			Some(k) => format!("{}", k),
			None => format!("Unknown"),
		}
	}
	/// get cause
	pub fn cause(&self) -> Option<&dyn Fail> {
		self.inner.cause()
	}
	/// get backtrace
	pub fn backtrace(&self) -> Option<&Backtrace> {
		self.inner.backtrace()
	}
}

impl From<ErrorKind> for Error {
	fn from(kind: ErrorKind) -> Error {
		Error {
			inner: Context::new(kind),
		}
	}
}

impl From<Context<ErrorKind>> for Error {
	fn from(inner: Context<ErrorKind>) -> Error {
		Error { inner }
	}
}

impl From<io::Error> for Error {
	fn from(_error: io::Error) -> Error {
		Error {
			inner: Context::new(ErrorKind::IO),
		}
	}
}

impl From<epic_keychain::Error> for Error {
	fn from(error: epic_keychain::Error) -> Error {
		Error {
			inner: Context::new(ErrorKind::Keychain(error)),
		}
	}
}

impl From<libtx::Error> for Error {
	fn from(error: crate::epic_core::libtx::Error) -> Error {
		Error {
			inner: Context::new(ErrorKind::LibTX(error.kind())),
		}
	}
}

impl From<transaction::Error> for Error {
	fn from(error: transaction::Error) -> Error {
		Error {
			inner: Context::new(ErrorKind::Transaction(error)),
		}
	}
}

impl From<crate::epic_core::ser::Error> for Error {
	fn from(error: crate::epic_core::ser::Error) -> Error {
		Error {
			inner: Context::new(ErrorKind::Deser(error)),
		}
	}
}

impl From<secp::Error> for Error {
	fn from(error: secp::Error) -> Error {
		Error {
			inner: Context::new(ErrorKind::Secp(error)),
		}
	}
}

impl From<committed::Error> for Error {
	fn from(error: committed::Error) -> Error {
		Error {
			inner: Context::new(ErrorKind::Committed(error)),
		}
	}
}

impl From<epic_store::Error> for Error {
	fn from(error: epic_store::Error) -> Error {
		Error::from(ErrorKind::Backend(format!("{}", error)))
	}
}

impl From<sqlite::Error> for Error {
	fn from(error: sqlite::Error) -> Error {
		Error {
			inner: Context::new(ErrorKind::SQLiteError(format!("{}", error))),
		}
	}
}<|MERGE_RESOLUTION|>--- conflicted
+++ resolved
@@ -245,11 +245,9 @@
 	#[fail(display = "Transaction Expired")]
 	TransactionExpired,
 
-<<<<<<< HEAD
-	/// SQLite Errors
-	#[fail(display = "SQLite Error")]
+    #[fail(display = "SQLite Error")]
 	SQLiteError(String),
-=======
+    
 	#[fail(display = "Invalid base58 character!")]
 	InvalidBase58Character(char, usize),
 	#[fail(display = "Invalid base58 length")]
@@ -274,7 +272,6 @@
 	EpicboxAddressParsingError(String),
 	#[fail(display = "No listener on {}", 0)]
 	NoListener(String),
->>>>>>> ce200106
 
 	/// Other
 	#[fail(display = "Generic error: {}", _0)]
