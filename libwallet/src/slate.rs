// Copyright 2019 The Epic Developers
//
// Licensed under the Apache License, Version 2.0 (the "License");
// you may not use this file except in compliance with the License.
// You may obtain a copy of the License at
//
//     http://www.apache.org/licenses/LICENSE-2.0
//
// Unless required by applicable law or agreed to in writing, software
// distributed under the License is distributed on an "AS IS" BASIS,
// WITHOUT WARRANTIES OR CONDITIONS OF ANY KIND, either express or implied.
// See the License for the specific language governing permissions and
// limitations under the License.

//! Functions for building partial transactions to be passed
//! around during an interactive wallet exchange

use crate::blake2::blake2b::blake2b;
use crate::epic_core::core::amount_to_hr_string;
use crate::epic_core::core::committed::Committed;
use crate::epic_core::core::transaction::{
	Input, KernelFeatures, Output, Transaction, TransactionBody, TxKernel, Weighting,
};

use crate::epic_core::libtx::{aggsig, build, proof::ProofBuild, secp_ser, tx_fee};
use crate::epic_core::map_vec;
use crate::epic_keychain::{BlindSum, BlindingFactor, Keychain};
use crate::epic_util::secp::key::{PublicKey, SecretKey};
use crate::epic_util::secp::pedersen::Commitment;
use crate::epic_util::secp::Signature;
use crate::epic_util::{self, secp};
use crate::error::{Error, ErrorKind};
use crate::slate_versions::ser as dalek_ser;
use ed25519_dalek::PublicKey as DalekPublicKey;
use ed25519_dalek::Signature as DalekSignature;
use failure::ResultExt;
use rand::rngs::mock::StepRng;
use rand::thread_rng;
use serde::ser::{Serialize, Serializer};
use serde_json;
use std::fmt;
<<<<<<< HEAD
=======

>>>>>>> ce200106
use uuid::Uuid;

use crate::slate_versions::v2::SlateV2;
use crate::slate_versions::v3::{
	CoinbaseV3, InputV3, OutputV3, ParticipantDataV3, PaymentInfoV3, SlateV3, TransactionBodyV3,
	TransactionV3, TxKernelV3, VersionCompatInfoV3,
};
use crate::slate_versions::{CURRENT_SLATE_VERSION, EPIC_BLOCK_HEADER_VERSION};
use crate::types::CbData;

/// Addresses and signatures to confirm payment
#[derive(Serialize, Deserialize, Debug, Clone)]
pub struct PaymentInfo {
	/// sender address
	#[serde(with = "dalek_ser::dalek_pubkey_serde")]
	pub sender_address: DalekPublicKey,
	/// receiver address
	#[serde(with = "dalek_ser::dalek_pubkey_serde")]
	pub receiver_address: DalekPublicKey,
	/// receiver signature
	#[serde(with = "dalek_ser::option_dalek_sig_serde")]
	pub receiver_signature: Option<DalekSignature>,
}

/// Public data for each participant in the slate
#[derive(Serialize, Deserialize, Debug, Clone)]
pub struct ParticipantData {
	/// Id of participant in the transaction. (For now, 0=sender, 1=rec)
	#[serde(with = "secp_ser::string_or_u64")]
	pub id: u64,
	/// Public key corresponding to private blinding factor
	#[serde(with = "secp_ser::pubkey_serde")]
	pub public_blind_excess: PublicKey,
	/// Public key corresponding to private nonce
	#[serde(with = "secp_ser::pubkey_serde")]
	pub public_nonce: PublicKey,
	/// Public partial signature
	#[serde(with = "secp_ser::option_sig_serde")]
	pub part_sig: Option<Signature>,
	/// A message for other participants
	pub message: Option<String>,
	/// Signature, created with private key corresponding to 'public_blind_excess'
	#[serde(with = "secp_ser::option_sig_serde")]
	pub message_sig: Option<Signature>,
}

impl ParticipantData {
	/// A helper to return whether this participant
	/// has completed round 1 and round 2;
	/// Round 1 has to be completed before instantiation of this struct
	/// anyhow, and for each participant consists of:
	/// -Inputs added to transaction
	/// -Outputs added to transaction
	/// -Public signature nonce chosen and added
	/// -Public contribution to blinding factor chosen and added
	/// Round 2 can only be completed after all participants have
	/// performed round 1, and adds:
	/// -Part sig is filled out
	pub fn is_complete(&self) -> bool {
		self.part_sig.is_some()
	}
}

/// Public message data (for serialising and storage)
#[derive(Serialize, Deserialize, Debug, Clone)]
pub struct ParticipantMessageData {
	/// id of the particpant in the tx
	#[serde(with = "secp_ser::string_or_u64")]
	pub id: u64,
	/// Public key
	#[serde(with = "secp_ser::pubkey_serde")]
	pub public_key: PublicKey,
	/// Message,
	pub message: Option<String>,
	/// Signature
	#[serde(with = "secp_ser::option_sig_serde")]
	pub message_sig: Option<Signature>,
}

impl ParticipantMessageData {
	/// extract relevant message data from participant data
	pub fn from_participant_data(p: &ParticipantData) -> ParticipantMessageData {
		ParticipantMessageData {
			id: p.id,
			public_key: p.public_blind_excess,
			message: p.message.clone(),
			message_sig: p.message_sig.clone(),
		}
	}
}

impl fmt::Display for ParticipantMessageData {
	fn fmt(&self, f: &mut fmt::Formatter) -> fmt::Result {
		writeln!(f, "")?;
		write!(f, "Participant ID {} ", self.id)?;
		if self.id == 0 {
			writeln!(f, "(Sender)")?;
		} else {
			writeln!(f, "(Recipient)")?;
		}
		writeln!(f, "---------------------")?;
		let static_secp = epic_util::static_secp_instance();
		let static_secp = static_secp.lock();
		writeln!(
			f,
			"Public Key: {}",
			&epic_util::to_hex(self.public_key.serialize_vec(&static_secp, true).to_vec())
		)?;
		let message = match self.message.clone() {
			None => "None".to_owned(),
			Some(m) => m,
		};
		writeln!(f, "Message: {}", message)?;
		let message_sig = match self.message_sig.clone() {
			None => "None".to_owned(),
			Some(m) => epic_util::to_hex(m.to_raw_data().to_vec()),
		};
		writeln!(f, "Message Signature: {}", message_sig)
	}
}

/// A 'Slate' is passed around to all parties to build up all of the public
/// transaction data needed to create a finalized transaction. Callers can pass
/// the slate around by whatever means they choose, (but we can provide some
/// binary or JSON serialization helpers here).

#[derive(Deserialize, Debug, Clone)]
pub struct Slate {
	/// Versioning info
	pub version_info: VersionCompatInfo,
	/// The number of participants intended to take part in this transaction
	pub num_participants: usize,
	/// Unique transaction ID, selected by sender
	pub id: Uuid,
	/// The core transaction data:
	/// inputs, outputs, kernels, kernel offset
	pub tx: Transaction,
	/// base amount (excluding fee)
	#[serde(with = "secp_ser::string_or_u64")]
	pub amount: u64,
	/// fee amount
	#[serde(with = "secp_ser::string_or_u64")]
	pub fee: u64,
	/// Block height for the transaction
	#[serde(with = "secp_ser::string_or_u64")]
	pub height: u64,
	/// Lock height
	#[serde(with = "secp_ser::string_or_u64")]
	pub lock_height: u64,
	/// TTL, the block height at which wallets
	/// should refuse to process the transaction and unlock all
	/// associated outputs
	#[serde(with = "secp_ser::opt_string_or_u64")]
	pub ttl_cutoff_height: Option<u64>,
	/// Participant data, each participant in the transaction will
	/// insert their public data here. For now, 0 is sender and 1
	/// is receiver, though this will change for multi-party
	pub participant_data: Vec<ParticipantData>,
	/// Payment Proof
	#[serde(default = "default_payment_none")]
	pub payment_proof: Option<PaymentInfo>,
}

fn default_payment_none() -> Option<PaymentInfo> {
	None
}
/// Versioning and compatibility info about this slate
#[derive(Serialize, Deserialize, Debug, Clone)]
pub struct VersionCompatInfo {
	/// The current version of the slate format
	pub version: u16,
	/// Original version this slate was converted from
	pub orig_version: u16,
	/// The epic block header version this slate is intended for
	pub block_header_version: u16,
}

/// Helper just to facilitate serialization
#[derive(Serialize, Deserialize, Debug, Clone)]
pub struct ParticipantMessages {
	/// included messages
	pub messages: Vec<ParticipantMessageData>,
}

impl Slate {
	/// Attempt to find slate version
	pub fn parse_slate_version(slate_json: &str) -> Result<u16, Error> {
		let probe: SlateVersionProbe =
			serde_json::from_str(slate_json).map_err(|_| ErrorKind::SlateVersionParse)?;
		Ok(probe.version())
	}

	/// Recieve a slate, upgrade it to the latest version internally
	pub fn deserialize_upgrade(slate_json: &str) -> Result<Slate, Error> {
		let version = Slate::parse_slate_version(slate_json)?;
		let v3: SlateV3 = match version {
			3 => serde_json::from_str(slate_json).context(ErrorKind::SlateDeser)?,
			2 => {
				let v2: SlateV2 =
					serde_json::from_str(slate_json).context(ErrorKind::SlateDeser)?;
				SlateV3::from(v2)
			}
			_ => return Err(ErrorKind::SlateVersion(version).into()),
		};
		Ok(v3.into())
	}

	/// Create a new slate
	pub fn blank(num_participants: usize) -> Slate {
		Slate {
			num_participants,
			id: Uuid::new_v4(),
			tx: Transaction::empty(),
			amount: 0,
			fee: 0,
			height: 0,
			lock_height: 0,
			ttl_cutoff_height: None,
			participant_data: vec![],
			version_info: VersionCompatInfo {
				version: CURRENT_SLATE_VERSION,
				orig_version: CURRENT_SLATE_VERSION,
				block_header_version: EPIC_BLOCK_HEADER_VERSION,
			},
			payment_proof: None,
		}
	}

	/// Adds selected inputs and outputs to the slate's transaction
	/// Returns blinding factor
	pub fn add_transaction_elements<K, B>(
		&mut self,
		keychain: &K,
		builder: &B,
		elems: Vec<Box<build::Append<K, B>>>,
	) -> Result<BlindingFactor, Error>
	where
		K: Keychain,
		B: ProofBuild,
	{
		self.update_kernel();
		let (tx, blind) = build::partial_transaction(self.tx.clone(), elems, keychain, builder)?;
		self.tx = tx;
		Ok(blind)
	}

	/// Update the tx kernel based on kernel features derived from the current slate.
	/// The fee may change as we build a transaction and we need to
	/// update the tx kernel to reflect this during the tx building process.
	pub fn update_kernel(&mut self) {
		self.tx = self
			.tx
			.clone()
			.replace_kernel(TxKernel::with_features(self.kernel_features()));
	}

	/// Completes callers part of round 1, adding public key info
	/// to the slate
	pub fn fill_round_1<K>(
		&mut self,
		keychain: &K,
		sec_key: &mut SecretKey,
		sec_nonce: &SecretKey,
		participant_id: usize,
		message: Option<String>,
		use_test_rng: bool,
	) -> Result<(), Error>
	where
		K: Keychain,
	{
		// Whoever does this first generates the offset
		if self.tx.offset == BlindingFactor::zero() {
			self.generate_offset(keychain, sec_key, use_test_rng)?;
		}
		self.add_participant_info(
			keychain,
			&sec_key,
			&sec_nonce,
			participant_id,
			None,
			message,
			use_test_rng,
		)?;
		Ok(())
	}

	// Construct the appropriate kernel features based on our fee and lock_height.
	// If lock_height is 0 then its a plain kernel, otherwise its a height locked kernel.
	fn kernel_features(&self) -> KernelFeatures {
		match self.lock_height {
			0 => KernelFeatures::Plain { fee: self.fee },
			_ => KernelFeatures::HeightLocked {
				fee: self.fee,
				lock_height: self.lock_height,
			},
		}
	}

	// This is the msg that we will sign as part of the tx kernel.
	// If lock_height is 0 then build a plain kernel, otherwise build a height locked kernel.
	fn msg_to_sign(&self) -> Result<secp::Message, Error> {
		let msg = self.kernel_features().kernel_sig_msg()?;
		Ok(msg)
	}

	/// Completes caller's part of round 2, completing signatures
	pub fn fill_round_2<K>(
		&mut self,
		keychain: &K,
		sec_key: &SecretKey,
		sec_nonce: &SecretKey,
		participant_id: usize,
	) -> Result<(), Error>
	where
		K: Keychain,
	{
		self.check_fees()?;

		self.verify_part_sigs(keychain.secp())?;
		let sig_part = aggsig::calculate_partial_sig(
			keychain.secp(),
			sec_key,
			sec_nonce,
			&self.pub_nonce_sum(keychain.secp())?,
			Some(&self.pub_blind_sum(keychain.secp())?),
			&self.msg_to_sign()?,
		)?;
		for i in 0..self.num_participants {
			if self.participant_data[i].id == participant_id as u64 {
				self.participant_data[i].part_sig = Some(sig_part);
				break;
			}
		}
		Ok(())
	}

	/// Creates the final signature, callable by either the sender or recipient
	/// (after phase 3: sender confirmation)
	pub fn finalize<K>(&mut self, keychain: &K) -> Result<(), Error>
	where
		K: Keychain,
	{
		let final_sig = self.finalize_signature(keychain)?;
		self.finalize_transaction(keychain, &final_sig)
	}

	/// Return the participant with the given id
	pub fn participant_with_id(&self, id: usize) -> Option<ParticipantData> {
		for p in self.participant_data.iter() {
			if p.id as usize == id {
				return Some(p.clone());
			}
		}
		None
	}

	/// Return the sum of public nonces
	fn pub_nonce_sum(&self, secp: &secp::Secp256k1) -> Result<PublicKey, Error> {
		let pub_nonces = self
			.participant_data
			.iter()
			.map(|p| &p.public_nonce)
			.collect();
		match PublicKey::from_combination(secp, pub_nonces) {
			Ok(k) => Ok(k),
			Err(e) => Err(ErrorKind::Secp(e))?,
		}
	}

	/// Return the sum of public blinding factors
	fn pub_blind_sum(&self, secp: &secp::Secp256k1) -> Result<PublicKey, Error> {
		let pub_blinds = self
			.participant_data
			.iter()
			.map(|p| &p.public_blind_excess)
			.collect();
		match PublicKey::from_combination(secp, pub_blinds) {
			Ok(k) => Ok(k),
			Err(e) => Err(ErrorKind::Secp(e))?,
		}
	}

	/// Return vector of all partial sigs
	fn part_sigs(&self) -> Vec<&Signature> {
		self.participant_data
			.iter()
			.map(|p| p.part_sig.as_ref().unwrap())
			.collect()
	}

	/// Adds participants public keys to the slate data
	/// and saves participant's transaction context
	/// sec_key can be overridden to replace the blinding
	/// factor (by whoever split the offset)
	fn add_participant_info<K>(
		&mut self,
		keychain: &K,
		sec_key: &SecretKey,
		sec_nonce: &SecretKey,
		id: usize,
		part_sig: Option<Signature>,
		message: Option<String>,
		use_test_rng: bool,
	) -> Result<(), Error>
	where
		K: Keychain,
	{
		// Add our public key and nonce to the slate
		let pub_key = PublicKey::from_secret_key(keychain.secp(), &sec_key)?;
		let pub_nonce = PublicKey::from_secret_key(keychain.secp(), &sec_nonce)?;

		let test_message_nonce = SecretKey::from_slice(&keychain.secp(), &[1; 32]).unwrap();
		let message_nonce = match use_test_rng {
			false => None,
			true => Some(&test_message_nonce),
		};

		// Sign the provided message
		let message_sig = {
			if let Some(m) = message.clone() {
				let hashed = blake2b(secp::constants::MESSAGE_SIZE, &[], &m.as_bytes()[..]);
				let m = secp::Message::from_slice(&hashed.as_bytes())?;
				let res = aggsig::sign_single(
					&keychain.secp(),
					&m,
					&sec_key,
					message_nonce,
					Some(&pub_key),
				)?;
				Some(res)
			} else {
				None
			}
		};
		self.participant_data.push(ParticipantData {
			id: id as u64,
			public_blind_excess: pub_key,
			public_nonce: pub_nonce,
			part_sig,
			message,
			message_sig,
		});
		Ok(())
	}

	/// helper to return all participant messages
	pub fn participant_messages(&self) -> ParticipantMessages {
		let mut ret = ParticipantMessages { messages: vec![] };
		for ref m in self.participant_data.iter() {
			ret.messages
				.push(ParticipantMessageData::from_participant_data(m));
		}
		ret
	}

	/// Somebody involved needs to generate an offset with their private key
	/// For now, we'll have the transaction initiator be responsible for it
	/// Return offset private key for the participant to use later in the
	/// transaction
	fn generate_offset<K>(
		&mut self,
		keychain: &K,
		sec_key: &mut SecretKey,
		use_test_rng: bool,
	) -> Result<(), Error>
	where
		K: Keychain,
	{
		// Generate a random kernel offset here
		// and subtract it from the blind_sum so we create
		// the aggsig context with the "split" key
		self.tx.offset = match use_test_rng {
			false => {
				BlindingFactor::from_secret_key(SecretKey::new(&keychain.secp(), &mut thread_rng()))
			}
			true => {
				// allow for consistent test results
				let mut test_rng = StepRng::new(1234567890u64, 1);
				BlindingFactor::from_secret_key(SecretKey::new(&keychain.secp(), &mut test_rng))
			}
		};

		let blind_offset = keychain.blind_sum(
			&BlindSum::new()
				.add_blinding_factor(BlindingFactor::from_secret_key(sec_key.clone()))
				.sub_blinding_factor(self.tx.offset.clone()),
		)?;
		*sec_key = blind_offset.secret_key(&keychain.secp())?;
		Ok(())
	}

	/// Checks the fees in the transaction in the given slate are valid
	fn check_fees(&self) -> Result<(), Error> {
		// double check the fee amount included in the partial tx
		// we don't necessarily want to just trust the sender
		// we could just overwrite the fee here (but we won't) due to the sig
		let fee = tx_fee(
			self.tx.inputs().len(),
			self.tx.outputs().len(),
			self.tx.kernels().len(),
			None,
		);

		if fee > self.tx.fee() {
			return Err(ErrorKind::Fee(
				format!("Fee Dispute Error: {}, {}", self.tx.fee(), fee,).to_string(),
			))?;
		}

		if fee > self.amount + self.fee {
			let reason = format!(
				"Rejected the transfer because transaction fee ({}) exceeds received amount ({}).",
				amount_to_hr_string(fee, false),
				amount_to_hr_string(self.amount + self.fee, false)
			);
			info!("{}", reason);
			return Err(ErrorKind::Fee(reason.to_string()))?;
		}

		Ok(())
	}

	/// Verifies all of the partial signatures in the Slate are valid
	fn verify_part_sigs(&self, secp: &secp::Secp256k1) -> Result<(), Error> {
		// collect public nonces
		for p in self.participant_data.iter() {
			if p.is_complete() {
				aggsig::verify_partial_sig(
					secp,
					p.part_sig.as_ref().unwrap(),
					&self.pub_nonce_sum(secp)?,
					&p.public_blind_excess,
					Some(&self.pub_blind_sum(secp)?),
					&self.msg_to_sign()?,
				)?;
			}
		}
		Ok(())
	}

	/// Verifies any messages in the slate's participant data match their signatures
	pub fn verify_messages(&self) -> Result<(), Error> {
		let secp = secp::Secp256k1::with_caps(secp::ContextFlag::VerifyOnly);
		for p in self.participant_data.iter() {
			if let Some(msg) = &p.message {
				let hashed = blake2b(secp::constants::MESSAGE_SIZE, &[], &msg.as_bytes()[..]);
				let m = secp::Message::from_slice(&hashed.as_bytes())?;
				let signature = match p.message_sig {
					None => {
						error!("verify_messages - participant message doesn't have signature. Message: \"{}\"",
						   String::from_utf8_lossy(&msg.as_bytes()[..]));
						return Err(ErrorKind::Signature(
							"Optional participant messages doesn't have signature".to_owned(),
						))?;
					}
					Some(s) => s,
				};
				if !aggsig::verify_single(
					&secp,
					&signature,
					&m,
					None,
					&p.public_blind_excess,
					Some(&p.public_blind_excess),
					false,
				) {
					error!("verify_messages - participant message doesn't match signature. Message: \"{}\"",
						   String::from_utf8_lossy(&msg.as_bytes()[..]));
					return Err(ErrorKind::Signature(
						"Optional participant messages do not match signatures".to_owned(),
					))?;
				} else {
					info!(
						"verify_messages - signature verified ok. Participant message: \"{}\"",
						String::from_utf8_lossy(&msg.as_bytes()[..])
					);
				}
			}
		}
		Ok(())
	}

	/// This should be callable by either the sender or receiver
	/// once phase 3 is done
	///
	/// Receive Part 3 of interactive transactions from sender, Sender
	/// Confirmation Return Ok/Error
	/// -Receiver receives sS
	/// -Receiver verifies sender's sig, by verifying that
	/// kS * G + e *xS * G = sS* G
	/// -Receiver calculates final sig as s=(sS+sR, kS * G+kR * G)
	/// -Receiver puts into TX kernel:
	///
	/// Signature S
	/// pubkey xR * G+xS * G
	/// fee (= M)
	///
	/// Returns completed transaction ready for posting to the chain

	fn finalize_signature<K>(&mut self, keychain: &K) -> Result<Signature, Error>
	where
		K: Keychain,
	{
		self.verify_part_sigs(keychain.secp())?;

		let part_sigs = self.part_sigs();
		let pub_nonce_sum = self.pub_nonce_sum(keychain.secp())?;
		let final_pubkey = self.pub_blind_sum(keychain.secp())?;
		// get the final signature
		let final_sig = aggsig::add_signatures(&keychain.secp(), part_sigs, &pub_nonce_sum)?;

		// Calculate the final public key (for our own sanity check)

		// Check our final sig verifies
		aggsig::verify_completed_sig(
			&keychain.secp(),
			&final_sig,
			&final_pubkey,
			Some(&final_pubkey),
			&self.msg_to_sign()?,
		)?;

		Ok(final_sig)
	}

	/// return the final excess
	pub fn calc_excess<K>(&self, keychain: &K) -> Result<Commitment, Error>
	where
		K: Keychain,
	{
		let kernel_offset = &self.tx.offset;
		let tx = self.tx.clone();
		let overage = tx.fee() as i64;
		let tx_excess = tx.sum_commitments(overage)?;

		// subtract the kernel_excess (built from kernel_offset)
		let offset_excess = keychain
			.secp()
			.commit(0, kernel_offset.secret_key(&keychain.secp())?)?;
		Ok(keychain
			.secp()
			.commit_sum(vec![tx_excess], vec![offset_excess])?)
	}

	/// builds a final transaction after the aggregated sig exchange
	fn finalize_transaction<K>(
		&mut self,
		keychain: &K,
		final_sig: &secp::Signature,
	) -> Result<(), Error>
	where
		K: Keychain,
	{
		self.check_fees()?;
		// build the final excess based on final tx and offset
		let final_excess = self.calc_excess(keychain)?;

		debug!("Final Tx excess: {:?}", final_excess);

		let mut final_tx = self.tx.clone();

		// update the tx kernel to reflect the offset excess and sig
		assert_eq!(final_tx.kernels().len(), 1);
		final_tx.kernels_mut()[0].excess = final_excess.clone();
		final_tx.kernels_mut()[0].excess_sig = final_sig.clone();

		// confirm the kernel verifies successfully before proceeding
		debug!("Validating final transaction");
		final_tx.kernels()[0].verify()?;

		// confirm the overall transaction is valid (including the updated kernel)
		// accounting for tx weight limits
		let _ = final_tx.validate(Weighting::AsTransaction)?;

		self.tx = final_tx;
		Ok(())
	}
}

impl Serialize for Slate {
	fn serialize<S>(&self, serializer: S) -> Result<S::Ok, S::Error>
	where
		S: Serializer,
	{
		use serde::ser::Error;

		let v3 = SlateV3::from(self);
		match self.version_info.orig_version {
			3 => v3.serialize(serializer),
			// left as a reminder
			2 => {
				let v2 = SlateV2::from(&v3);
				v2.serialize(serializer)
			}
			v => Err(S::Error::custom(format!("Unknown slate version {}", v))),
		}
	}
}

/// Save the version of Slate
#[derive(Serialize, Deserialize, Debug, Clone)]
pub struct SlateVersionProbe {
	#[serde(default)]
	version: Option<u64>,
	#[serde(default)]
	version_info: Option<VersionCompatInfo>,
}

impl SlateVersionProbe {
	/// Show the version of SlateVersionProbe
	pub fn version(&self) -> u16 {
		match &self.version_info {
			Some(v) => v.version,
			None => match self.version {
				Some(_) => 1,
				None => 0,
			},
		}
	}
}

// Coinbase data to versioned.
impl From<CbData> for CoinbaseV3 {
	fn from(cb: CbData) -> CoinbaseV3 {
		CoinbaseV3 {
			output: OutputV3::from(&cb.output),
			kernel: TxKernelV3::from(&cb.kernel),
			key_id: cb.key_id,
		}
	}
}

// Current slate version to versioned conversions

// Slate to versioned
impl From<Slate> for SlateV3 {
	fn from(slate: Slate) -> SlateV3 {
		let Slate {
			num_participants,
			id,
			tx,
			amount,
			fee,
			height,
			lock_height,
			ttl_cutoff_height,
			participant_data,
			version_info,
			payment_proof,
		} = slate;
		let participant_data = map_vec!(participant_data, |data| ParticipantDataV3::from(data));
		let version_info = VersionCompatInfoV3::from(&version_info);
		let payment_proof = match payment_proof {
			Some(p) => Some(PaymentInfoV3::from(&p)),
			None => None,
		};
		let tx = TransactionV3::from(tx);
		SlateV3 {
			num_participants,
			id,
			tx,
			amount,
			fee,
			height,
			lock_height,
			ttl_cutoff_height,
			participant_data,
			version_info,
			payment_proof,
		}
	}
}

impl From<&Slate> for SlateV3 {
	fn from(slate: &Slate) -> SlateV3 {
		let Slate {
			num_participants,
			id,
			tx,
			amount,
			fee,
			height,
			lock_height,
			ttl_cutoff_height,
			participant_data,
			version_info,
			payment_proof,
		} = slate;
		let num_participants = *num_participants;
		let id = *id;
		let tx = TransactionV3::from(tx);
		let amount = *amount;
		let fee = *fee;
		let height = *height;
		let lock_height = *lock_height;
		let ttl_cutoff_height = *ttl_cutoff_height;
		let participant_data = map_vec!(participant_data, |data| ParticipantDataV3::from(data));
		let version_info = VersionCompatInfoV3::from(version_info);
		let payment_proof = match payment_proof {
			Some(p) => Some(PaymentInfoV3::from(p)),
			None => None,
		};
		SlateV3 {
			num_participants,
			id,
			tx,
			amount,
			fee,
			height,
			lock_height,
			ttl_cutoff_height,
			participant_data,
			version_info,
			payment_proof,
		}
	}
}

impl From<&ParticipantData> for ParticipantDataV3 {
	fn from(data: &ParticipantData) -> ParticipantDataV3 {
		let ParticipantData {
			id,
			public_blind_excess,
			public_nonce,
			part_sig,
			message,
			message_sig,
		} = data;
		let id = *id;
		let public_blind_excess = *public_blind_excess;
		let public_nonce = *public_nonce;
		let part_sig = *part_sig;
		let message: Option<String> = message.as_ref().map(|t| String::from(&**t));
		let message_sig = *message_sig;
		ParticipantDataV3 {
			id,
			public_blind_excess,
			public_nonce,
			part_sig,
			message,
			message_sig,
		}
	}
}

impl From<&VersionCompatInfo> for VersionCompatInfoV3 {
	fn from(data: &VersionCompatInfo) -> VersionCompatInfoV3 {
		let VersionCompatInfo {
			version,
			orig_version,
			block_header_version,
		} = data;
		let version = *version;
		let orig_version = *orig_version;
		let block_header_version = *block_header_version;
		VersionCompatInfoV3 {
			version,
			orig_version,
			block_header_version,
		}
	}
}

impl From<&PaymentInfo> for PaymentInfoV3 {
	fn from(data: &PaymentInfo) -> PaymentInfoV3 {
		let PaymentInfo {
			sender_address,
			receiver_address,
			receiver_signature,
		} = data;
		let sender_address = *sender_address;
		let receiver_address = *receiver_address;
		let receiver_signature = *receiver_signature;
		PaymentInfoV3 {
			sender_address,
			receiver_address,
			receiver_signature,
		}
	}
}

impl From<Transaction> for TransactionV3 {
	fn from(tx: Transaction) -> TransactionV3 {
		let Transaction { offset, body } = tx;
		let body = TransactionBodyV3::from(&body);
		TransactionV3 { offset, body }
	}
}

impl From<&Transaction> for TransactionV3 {
	fn from(tx: &Transaction) -> TransactionV3 {
		let Transaction { offset, body } = tx;
		let offset = offset.clone();
		let body = TransactionBodyV3::from(body);
		TransactionV3 { offset, body }
	}
}

impl From<&TransactionBody> for TransactionBodyV3 {
	fn from(body: &TransactionBody) -> TransactionBodyV3 {
		let TransactionBody {
			inputs,
			outputs,
			kernels,
		} = body;

		let inputs = map_vec!(inputs, |inp| InputV3::from(inp));
		let outputs = map_vec!(outputs, |out| OutputV3::from(out));
		let kernels = map_vec!(kernels, |kern| TxKernelV3::from(kern));
		TransactionBodyV3 {
			inputs,
			outputs,
			kernels,
		}
	}
}

impl From<&Input> for InputV3 {
	fn from(input: &Input) -> InputV3 {
		let Input { features, commit } = *input;
		InputV3 { features, commit }
	}
}

impl From<&Output> for OutputV3 {
	fn from(output: &Output) -> OutputV3 {
		let Output {
			features,
			commit,
			proof,
		} = *output;
		OutputV3 {
			features,
			commit,
			proof,
		}
	}
}

impl From<&TxKernel> for TxKernelV3 {
	fn from(kernel: &TxKernel) -> TxKernelV3 {
		let (features, fee, lock_height) = match kernel.features {
			KernelFeatures::Plain { fee } => (CompatKernelFeatures::Plain, fee, 0),
			KernelFeatures::Coinbase => (CompatKernelFeatures::Coinbase, 0, 0),
			KernelFeatures::HeightLocked { fee, lock_height } => {
				(CompatKernelFeatures::HeightLocked, fee, lock_height)
			}
		};
		TxKernelV3 {
			features,
			fee,
			lock_height,
			excess: kernel.excess,
			excess_sig: kernel.excess_sig,
		}
	}
}

// Versioned to current slate
impl From<SlateV3> for Slate {
	fn from(slate: SlateV3) -> Slate {
		let SlateV3 {
			num_participants,
			id,
			tx,
			amount,
			fee,
			height,
			lock_height,
			ttl_cutoff_height,
			participant_data,
			version_info,
			payment_proof,
		} = slate;
		let participant_data = map_vec!(participant_data, |data| ParticipantData::from(data));
		let version_info = VersionCompatInfo::from(&version_info);
		let payment_proof = match payment_proof {
			Some(p) => Some(PaymentInfo::from(&p)),
			None => None,
		};
		let tx = Transaction::from(tx);
		Slate {
			num_participants,
			id,
			tx,
			amount,
			fee,
			height,
			lock_height,
			ttl_cutoff_height,
			participant_data,
			version_info,
			payment_proof,
		}
	}
}

impl From<&ParticipantDataV3> for ParticipantData {
	fn from(data: &ParticipantDataV3) -> ParticipantData {
		let ParticipantDataV3 {
			id,
			public_blind_excess,
			public_nonce,
			part_sig,
			message,
			message_sig,
		} = data;
		let id = *id;
		let public_blind_excess = *public_blind_excess;
		let public_nonce = *public_nonce;
		let part_sig = *part_sig;
		let message: Option<String> = message.as_ref().map(|t| String::from(&**t));
		let message_sig = *message_sig;
		ParticipantData {
			id,
			public_blind_excess,
			public_nonce,
			part_sig,
			message,
			message_sig,
		}
	}
}

impl From<&VersionCompatInfoV3> for VersionCompatInfo {
	fn from(data: &VersionCompatInfoV3) -> VersionCompatInfo {
		let VersionCompatInfoV3 {
			version,
			orig_version,
			block_header_version,
		} = data;
		let version = *version;
		let orig_version = *orig_version;
		let block_header_version = *block_header_version;
		VersionCompatInfo {
			version,
			orig_version,
			block_header_version,
		}
	}
}

impl From<&PaymentInfoV3> for PaymentInfo {
	fn from(data: &PaymentInfoV3) -> PaymentInfo {
		let PaymentInfoV3 {
			sender_address,
			receiver_address,
			receiver_signature,
		} = data;
		let sender_address = *sender_address;
		let receiver_address = *receiver_address;
		let receiver_signature = *receiver_signature;
		PaymentInfo {
			sender_address,
			receiver_address,
			receiver_signature,
		}
	}
}

impl From<TransactionV3> for Transaction {
	fn from(tx: TransactionV3) -> Transaction {
		let TransactionV3 { offset, body } = tx;
		let body = TransactionBody::from(&body);
		Transaction { offset, body }
	}
}

impl From<&TransactionBodyV3> for TransactionBody {
	fn from(body: &TransactionBodyV3) -> TransactionBody {
		let TransactionBodyV3 {
			inputs,
			outputs,
			kernels,
		} = body;

		let inputs = map_vec!(inputs, |inp| Input::from(inp));
		let outputs = map_vec!(outputs, |out| Output::from(out));
		let kernels = map_vec!(kernels, |kern| TxKernel::from(kern));
		TransactionBody {
			inputs,
			outputs,
			kernels,
		}
	}
}

impl From<&InputV3> for Input {
	fn from(input: &InputV3) -> Input {
		let InputV3 { features, commit } = *input;
		Input { features, commit }
	}
}

impl From<&OutputV3> for Output {
	fn from(output: &OutputV3) -> Output {
		let OutputV3 {
			features,
			commit,
			proof,
		} = *output;
		Output {
			features,
			commit,
			proof,
		}
	}
}

impl From<&TxKernelV3> for TxKernel {
	fn from(kernel: &TxKernelV3) -> TxKernel {
		let (fee, lock_height) = (kernel.fee, kernel.lock_height);
		let features = match kernel.features {
			CompatKernelFeatures::Plain => KernelFeatures::Plain { fee },
			CompatKernelFeatures::Coinbase => KernelFeatures::Coinbase,
			CompatKernelFeatures::HeightLocked => KernelFeatures::HeightLocked { fee, lock_height },
		};
		TxKernel {
			features,
			excess: kernel.excess,
			excess_sig: kernel.excess_sig,
		}
	}
}

/// Save the type of kernel
#[derive(Clone, Copy, Debug, Serialize, Deserialize)]
pub enum CompatKernelFeatures {
	/// Transaction
	Plain,
	/// Mined block
	Coinbase,
	/// Lock height
	HeightLocked,
}<|MERGE_RESOLUTION|>--- conflicted
+++ resolved
@@ -39,10 +39,6 @@
 use serde::ser::{Serialize, Serializer};
 use serde_json;
 use std::fmt;
-<<<<<<< HEAD
-=======
-
->>>>>>> ce200106
 use uuid::Uuid;
 
 use crate::slate_versions::v2::SlateV2;
