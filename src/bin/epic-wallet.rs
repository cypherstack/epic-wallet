// Copyright 2019 The Epic Developers
//
// Licensed under the Apache License, Version 2.0 (the "License");
// you may not use this file except in compliance with the License.
// You may obtain a copy of the License at
//
//     http://www.apache.org/licenses/LICENSE-2.0
//
// Unless required by applicable law or agreed to in writing, software
// distributed under the License is distributed on an "AS IS" BASIS,
// WITHOUT WARRANTIES OR CONDITIONS OF ANY KIND, either express or implied.
// See the License for the specific language governing permissions and
// limitations under the License.

//! Main for building the binary of a Epic Reference Wallet

#[macro_use]
extern crate clap;

#[macro_use]
extern crate log;
use crate::core::global;
use crate::util::init_logger;
use clap::App;
use epic_wallet::cmd;
use epic_wallet_config as config;
use epic_wallet_impls::HTTPNodeClient;
use epic_wallet_util::epic_core as core;
use epic_wallet_util::epic_util as util;
use std::env;
use std::fs;
use std::path::PathBuf;
<<<<<<< HEAD
=======

use epic_wallet::cmd;
>>>>>>> a2595d9b

// include build information
pub mod built_info {
	include!(concat!(env!("OUT_DIR"), "/built.rs"));
}

pub fn info_strings() -> (String, String) {
	(
		format!(
			"This is Epic Wallet version {}{}, built for {} by {}.",
			built_info::PKG_VERSION,
			built_info::GIT_VERSION.map_or_else(|| "".to_owned(), |v| format!(" (git {})", v)),
			built_info::TARGET,
			built_info::RUSTC_VERSION,
		)
		.to_string(),
		format!(
			"Built with profile \"{}\", features \"{}\".",
			built_info::PROFILE,
			built_info::FEATURES_STR,
		)
		.to_string(),
	)
}

fn log_build_info() {
	let (basic_info, detailed_info) = info_strings();
	info!("{}", basic_info);
	debug!("{}", detailed_info);
}

fn main() {
	let exit_code = real_main();
	std::process::exit(exit_code);
}

fn real_main() -> i32 {
	let yml = load_yaml!("epic-wallet.yml");
	let args = App::from_yaml(yml)
		.version(built_info::PKG_VERSION)
		.get_matches();

	let chain_type = if args.is_present("floonet") {
		global::ChainTypes::Floonet
	} else if args.is_present("usernet") {
		global::ChainTypes::UserTesting
	} else {
		global::ChainTypes::Mainnet
	};

	let mut current_dir = None;
	if let Some(_path) = args.value_of("current_dir") {
		let current_dir_exist = PathBuf::from(&_path);
		if !current_dir_exist.exists() {
			fs::create_dir_all(current_dir_exist.clone()).unwrap_or_else(|e| {
				panic!("Error creating current_dir: {:?}", e);
			});
		}
		current_dir = Some(current_dir_exist);
	}
	// special cases for certain lifecycle commands
	match args.subcommand() {
		("init", Some(init_args)) => {
			if init_args.is_present("here") {
				current_dir = Some(env::current_dir().unwrap_or_else(|e| {
					panic!("Error creating config file: {}", e);
				}));
			}
		}
		_ => {}
	}

	// Load relevant config, try and load a wallet config file
	// Use defaults for configuration if config file not found anywhere

	let mut config = config::initial_setup_wallet(&chain_type, current_dir).unwrap_or_else(|e| {
		panic!("Error loading wallet configuration: {}", e);
	});

	//config.members.as_mut().unwrap().wallet.chain_type = Some(chain_type);

	// Load logging config
	let l = config.members.as_mut().unwrap().logging.clone().unwrap();
	init_logger(Some(l), None);
	info!(
		"Using wallet configuration file at {}",
		config.config_file_path.as_ref().unwrap().to_str().unwrap()
	);

	log_build_info();

	global::set_mining_mode(
		config
			.members
			.as_ref()
			.unwrap()
			.wallet
			.chain_type
			.as_ref()
			.unwrap()
			.clone(),
	);

	let wallet_config = config.clone().members.unwrap().wallet;
	let node_client = HTTPNodeClient::new(&wallet_config.check_node_api_http_addr, None);

	cmd::wallet_command(&args, config, node_client)
}<|MERGE_RESOLUTION|>--- conflicted
+++ resolved
@@ -30,11 +30,6 @@
 use std::env;
 use std::fs;
 use std::path::PathBuf;
-<<<<<<< HEAD
-=======
-
-use epic_wallet::cmd;
->>>>>>> a2595d9b
 
 // include build information
 pub mod built_info {
