name: epic-wallet
about: Reference Epic Wallet
author: The Epic Team

args:
  - floonet:
      help: Run epic against the Floonet (as opposed to mainnet)
      long: floonet
      takes_value: false
  - usernet:
      help: Run epic as a local-only network. Doesn't block peer connections but will not connect to any peer or seed
      long: usernet
      takes_value: false
  - pass:
      help: Wallet passphrase used to encrypt wallet seed
      short: p
      long: pass
      takes_value: true
  - account:
      help: Wallet account to use for this operation
      short: a
      long: account
      takes_value: true
      default_value: default
  - top_level_dir:
      help: Top directory in which wallet files are stored (location of 'epic-wallet.toml')
      short: t
      long: top_level_dir
      takes_value: true
  - current_dir:
      help: Path to epic-wallet dir
      short: c
      long: current_dir
      takes_value: true
  - external:
      help: Listen on 0.0.0.0 interface to allow external connections (default is 127.0.0.1)
      short: e
      long: external
      takes_value: false
  - show_spent:
      help: Show spent outputs on wallet output commands
      short: s
      long: show_spent
      takes_value: false
  - api_server_address:
      help: Api address of running node on which to check inputs and post transactions
      short: r
      long: api_server_address
      takes_value: true
subcommands:
  - account:
      about: List wallet accounts or create a new account
      args:
        - create:
            help: Create a new wallet account with provided name
            short: c
            long: create
            takes_value: true
  - listen:
      about: Runs the wallet in listening mode waiting for transactions
      args:
        - port:
            help: Port on which to run the wallet listener
            short: l
            long: port
            takes_value: true
        - method:
            help: Which method to use for communication
            short: m
            long: method
            possible_values:
              - http
              - keybase
              - epicbox
            default_value: http
            takes_value: true
        - no_tor:
            help: Don't start TOR listener when starting HTTP listener
            short: n
            long: no_tor
            takes_value: false
  - owner_api:
      about: Runs the wallet's local web API
      args:
        - port:
            help: Port on which to run the wallet owner listener
            short: l
            long: port
            takes_value: true
        - run_foreign:
            help: Also run the Foreign API
            long: run_foreign
            takes_value: false
  - send:
      about: Builds a transaction to send coins and sends to the specified listener directly
      args:
        - amount:
            help: Number of coins to send with optional fraction, e.g. 12.423
            index: 1
        - minimum_confirmations:
            help: Minimum number of confirmations required for an output to be spendable
            short: c
            long: min_conf
            default_value: "10"
            takes_value: true
        - selection_strategy:
            help: Coin/Output selection strategy.
            short: s
            long: selection
            possible_values:
              - all
              - smallest
            default_value: smallest
            takes_value: true
        - estimate_selection_strategies:
            help: Estimates all possible Coin/Output selection strategies.
            short: e
            long: estimate-selection
        - change_outputs:
            help: Number of change outputs to generate (mainly for testing)
            short: o
            long: change_outputs
            default_value: "1"
            takes_value: true
        - method:
            help: Method for sending this transaction
            short: m
            long: method
            possible_values:
              - http
              - file
              - self
              - keybase
<<<<<<< HEAD
              - emoji
=======
              - epicbox
>>>>>>> ce200106
            default_value: http
            takes_value: true
        - dest:
            help: Send the transaction to the provided server (start with http://) or save as file.
            short: d
            long: dest
            takes_value: true
        - request_payment_proof:
            help: Request a payment proof from the recipient. If sending to a tor address, the address will be filled automatically.
            short: y
            long: request_payment_proof
        - proof_address:
            help: Recipient proof address. If not using TOR, must be provided seprarately by the recipient
            short: z
            long: proof_address
            takes_value: true
        - fluff:
            help: Fluff the transaction (ignore Dandelion relay protocol)
            short: f
            long: fluff
        - message:
            help: Optional participant message to include
            short: g
            long: message
            takes_value: true
        - stored_tx:
            help: If present, use the previously stored Unconfirmed transaction with given id
            short: t
            long: stored_tx
            takes_value: true
        - ttl_blocks:
            help: If present, the number of blocks from the current after which wallets should refuse to process transactions further
            short: b
            long: ttl_blocks
            takes_value: true
  - receive:
      about: Processes a transaction file to accept a transfer from a sender
      args:
        - message:
            help: Optional participant message to include
            short: g
            long: message
            takes_value: true
        - method:
            help: Method of receiving this transaction
            short: m
            long: method
            possible_values:
              - file
              - emoji
            default_value: file
            takes_value: true
        - input:
            help: Partial transaction to process, expects the sender's transaction file or emoji string.
            short: i
            long: input
            takes_value: true
  - finalize:
      about: Processes a receiver's transaction file to finalize a transfer.
      args:
        - method:
            help: Method for finalize this transaction
            short: m
            long: method
            possible_values:
              - file
              - emoji
            default_value: file
            takes_value: true
        - input:
            help: Partial transaction to process, expects the receiver's transaction file.
            short: i
            long: input
            takes_value: true
        - fluff:
            help: Fluff the transaction (ignore Dandelion relay protocol)
            short: f
            long: fluff
        - nopost:
            help: Do not post the transaction.
            short: n
            long: nopost
        - dest:
            help: Specify file to save the finalized slate.
            short: d
            long: dest
            takes_value: true
  - invoice:
      about: Initialize an invoice transaction.
      args:
        - amount:
            help: Number of coins to invoice  with optional fraction, e.g. 12.423
            index: 1
        - message:
            help: Optional participant message to include
            short: g
            long: message
            takes_value: true
        - dest:
            help: Name of destination slate output file
            short: d
            long: dest
            takes_value: true
  - pay:
      about: Spend coins to pay the provided invoice transaction
      args:
        - minimum_confirmations:
            help: Minimum number of confirmations required for an output to be spendable
            short: c
            long: min_conf
            default_value: "10"
            takes_value: true
        - selection_strategy:
            help: Coin/Output selection strategy.
            short: s
            long: selection
            possible_values:
              - all
              - smallest
            default_value: all
            takes_value: true
        - estimate_selection_strategies:
            help: Estimates all possible Coin/Output selection strategies.
            short: e
            long: estimate-selection
        - method:
            help: Method for sending the processed invoice back to the invoice creator
            short: m
            long: method
            possible_values:
              - file
              - http
              - self
            default_value: file
            takes_value: true
        - dest:
            help: Send the transaction to the provided server (start with http://) or save as file.
            short: d
            long: dest
            takes_value: true
        - message:
            help: Optional participant message to include
            short: g
            long: message
            takes_value: true
        - input:
            help: Partial transaction to process, expects the invoicer's transaction file.
            short: i
            long: input
            takes_value: true
        - ttl_blocks:
            help: If present, the number of blocks from the current after which wallets should refuse to process transactions further
            short: b
            long: ttl_blocks
            takes_value: true
  - outputs:
      about: Raw wallet output info (list of outputs)
      args:
        - show_full_history:
            help: If specified, display full outputs history
            short: f
            long: show_full_history
            takes_value: false
  - txs:
      about: Display transaction information
      args:
        - id:
            help: If specified, display transaction with given Id and all associated Inputs/Outputs
            short: i
            long: id
            takes_value: true
        - txid:
            help: If specified, display transaction with given TxID UUID and all associated Inputs/Outputs
            short: t
            long: txid
            takes_value: true
  - post:
      about: Posts a finalized transaction to the chain
      args:
        - input:
            help: File name of the transaction to post
            short: i
            long: input
            takes_value: true
        - fluff:
            help: Fluff the transaction (ignore Dandelion relay protocol)
            short: f
            long: fluff
  - repost:
      about: Reposts a stored, completed but unconfirmed transaction to the chain, or dumps it to a file
      args:
        - id:
            help: Transaction ID containing the stored completed transaction
            short: i
            long: id
            takes_value: true
        - dumpfile:
            help: File name to duMp the transaction to instead of posting
            short: m
            long: dumpfile
            takes_value: true
        - fluff:
            help: Fluff the transaction (ignore Dandelion relay protocol)
            short: f
            long: fluff
  - cancel:
      about: Cancels a previously created transaction, freeing previously locked outputs for use again
      args:
        - id:
            help: The ID of the transaction to cancel
            short: i
            long: id
            takes_value: true
        - txid:
            help: The TxID UUID of the transaction to cancel
            short: t
            long: txid
            takes_value: true
  - info:
      about: Basic wallet contents summary
      args:
        - minimum_confirmations:
            help: Minimum number of confirmations required for an output to be spendable
            short: c
            long: min_conf
            default_value: "10"
            takes_value: true
  - init:
      about: Initialize a new wallet seed file and database
      args:
        - here:
            help: Create wallet files in the current directory instead of the default ~/.epic directory
            short: h
            long: here
            takes_value: false
        - short_wordlist:
            help: Generate a 12-word recovery phrase/seed instead of default 24
            short: s
            long: short_wordlist
            takes_value: false
        - recover:
            help: Initialize new wallet using a recovery phrase
            short: r
            long: recover
            takes_value: false
  - recover:
      about: Displays a recovery phrase for the wallet. (use `init -r` to perform recovery)
  - address:
      about: Display the wallet's payment proof address
  - scan:
      about: Checks a wallet's outputs against a live node, repairing and restoring missing outputs if required
      args:
        - delete_unconfirmed:
            help: Delete any unconfirmed outputsm unlock any locked outputs and delete associated transactions while doing the check.
            short: d
            long: delete_unconfirmed
            takes_value: false
        - start_height:
            help: If given, the first block from which to start the scan (default 1)
            short: h
            long: start_height
            default_value: "1"
            takes_value: true
  - export_proof:
       about: Export a payment proof from a completed transaction
       args:
           - output:
               help: Output proof file
               index: 1
           - id:
               help: If specified, retrieve the proof for the given transaction ID
               short: i
               long: id
               takes_value: true
           - txid:
               help: If specified, retrieve the proof for the given Slate ID
               short: t
               long: txid
               takes_value: true
  - verify_proof:
       about: Verify a payment proof
       args:
           - input:
               help: Filename of a proof file
               index: 1<|MERGE_RESOLUTION|>--- conflicted
+++ resolved
@@ -131,11 +131,8 @@
               - file
               - self
               - keybase
-<<<<<<< HEAD
+              - epicbox
               - emoji
-=======
-              - epicbox
->>>>>>> ce200106
             default_value: http
             takes_value: true
         - dest:
