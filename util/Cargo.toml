--- conflicted
+++ resolved
@@ -26,21 +26,12 @@
 
 # For beta release
 
-<<<<<<< HEAD
-epic_core     = { path="../../2.14/epic/core"}
-epic_keychain = { path="../../2.14/epic/keychain" }
-epic_chain    = { path="../../2.14/epic/chain" }
-epic_util     = { path="../../2.14/epic/util" }
-epic_api      = { path="../../2.14/epic/api" }
-epic_store    = { path="../../2.14/epic/store" }
-=======
-epic_core     = { git = "https://github.com/EpicCash/epic", branch = "3.0.0"}
-epic_keychain = { git = "https://github.com/EpicCash/epic", branch = "3.0.0" }
-epic_chain    = { git = "https://github.com/EpicCash/epic", branch = "3.0.0" }
-epic_util     = { git = "https://github.com/EpicCash/epic", branch = "3.0.0" }
-epic_api      = { git = "https://github.com/EpicCash/epic", branch = "3.0.0" }
-epic_store    = { git = "https://github.com/EpicCash/epic", branch = "3.0.0" }
->>>>>>> 66a34b49
+epic_core     = { git = "https://github.com/EpicCash/epic", branch = "mobile"}
+epic_keychain = { git = "https://github.com/EpicCash/epic", branch = "mobile" }
+epic_chain    = { git = "https://github.com/EpicCash/epic", branch = "mobile" }
+epic_util     = { git = "https://github.com/EpicCash/epic", branch = "mobile" }
+epic_api      = { git = "https://github.com/EpicCash/epic", branch = "mobile" }
+epic_store    = { git = "https://github.com/EpicCash/epic", branch = "mobile" }
 
 # For bleeding edge
 # epic_core = { git = "https://github.com/mimblewimble/epic", branch = "master" }
